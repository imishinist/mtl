[package]
name = "mtl"
<<<<<<< HEAD
version = "0.3.0"
=======
version = "0.4.0"
>>>>>>> b614baa8
edition = "2021"

# See more keys and their definitions at https://doc.rust-lang.org/cargo/reference/manifest.html

[dependencies]
anyhow = "1.0.77"
byteorder = "1.5.0"
clap = { version = "4.4.12", features = ["derive"] }
console = "0.15.7"
crossbeam-channel = "0.5.10"
env_logger = "0.10.1"
ignore = "0.4.21"
indicatif = { version = "0.17.7", features = ["rayon"] }
itertools = "0.12.0"
libc = "0.2.151"
log = "0.4.20"
memmap = "0.7.0"
num_cpus = "1.16.0"
page_size = "0.6.0"
rand = "0.8.5"
rand_distr = "0.4.3"
rayon = "1.8.0"
redb = "1.4.0"
scopeguard = "1.2.0"
similar = "2.3.0"
thiserror = "1.0.52"
tikv-jemallocator = { version = "0.5.4", optional = true }
tokio = { version = "1.35.1", features = ["rt-multi-thread", "fs", "macros"] }
xxhash-rust = { version = "0.8.8", features = ["xxh64", "xxh3"] }

[dev-dependencies]
criterion = "0.5.1"

[features]
default = []
jemalloc = ["tikv-jemallocator"]

[lib]
name = "mtl"
path = "src/lib.rs"

[[bench]]
name = "xxhash"
harness = false

[[bench]]
name = "read"
harness = false<|MERGE_RESOLUTION|>--- conflicted
+++ resolved
@@ -1,10 +1,6 @@
 [package]
 name = "mtl"
-<<<<<<< HEAD
-version = "0.3.0"
-=======
 version = "0.4.0"
->>>>>>> b614baa8
 edition = "2021"
 
 # See more keys and their definitions at https://doc.rust-lang.org/cargo/reference/manifest.html
